module github.com/agentstation/vhs

go 1.24.1

require (
	github.com/agnivade/levenshtein v1.2.1
	github.com/atotto/clipboard v0.1.4
	github.com/caarlos0/env/v11 v11.3.1
	github.com/charmbracelet/glamour v0.10.0
	github.com/charmbracelet/keygen v0.5.4
	github.com/charmbracelet/lipgloss v1.1.1-0.20250404203927-76690c660834
	github.com/charmbracelet/ssh v0.0.0-20250128164007-98fd5ae11894
	github.com/charmbracelet/wish v1.4.7
	github.com/creack/pty v1.1.24
	github.com/go-rod/rod v0.116.2
	github.com/hashicorp/go-version v1.8.0
	github.com/mattn/go-isatty v0.0.20
	github.com/mattn/go-runewidth v0.0.19
	github.com/muesli/go-app-paths v0.2.2
	github.com/muesli/mango-cobra v1.3.0
	github.com/muesli/roff v0.1.0
	github.com/muesli/termenv v0.16.0
<<<<<<< HEAD
	github.com/spf13/cobra v1.9.1
	golang.org/x/crypto v0.40.0
	golang.org/x/image v0.29.0
	golang.org/x/term v0.34.0
=======
	github.com/spf13/cobra v1.10.1
	golang.org/x/crypto v0.45.0
	golang.org/x/term v0.37.0
>>>>>>> 1c98b68a
)

require (
	github.com/alecthomas/chroma/v2 v2.14.0 // indirect
	github.com/anmitsu/go-shlex v0.0.0-20200514113438-38f4b401e2be // indirect
	github.com/aymanbagabas/go-osc52/v2 v2.0.1 // indirect
	github.com/aymerick/douceur v0.2.0 // indirect
	github.com/charmbracelet/bubbletea v1.3.4 // indirect
	github.com/charmbracelet/colorprofile v0.2.3-0.20250311203215-f60798e515dc // indirect
	github.com/charmbracelet/log v0.4.1 // indirect
	github.com/charmbracelet/x/ansi v0.8.0 // indirect
	github.com/charmbracelet/x/cellbuf v0.0.13 // indirect
	github.com/charmbracelet/x/conpty v0.1.0 // indirect
	github.com/charmbracelet/x/errors v0.0.0-20240904165849-e8e43e13f84b // indirect
	github.com/charmbracelet/x/exp/golden v0.0.0-20240815200342-61de596daa2b // indirect
	github.com/charmbracelet/x/exp/slice v0.0.0-20250327172914-2fdc97757edf // indirect
	github.com/charmbracelet/x/term v0.2.1 // indirect
	github.com/charmbracelet/x/termios v0.1.0 // indirect
	github.com/clipperhouse/uax29/v2 v2.2.0 // indirect
	github.com/dlclark/regexp2 v1.11.0 // indirect
	github.com/erikgeiser/coninput v0.0.0-20211004153227-1c3628e74d0f // indirect
	github.com/go-logfmt/logfmt v0.6.0 // indirect
	github.com/gorilla/css v1.0.1 // indirect
	github.com/inconshreveable/mousetrap v1.1.0 // indirect
	github.com/lucasb-eyer/go-colorful v1.2.0 // indirect
	github.com/mattn/go-localereader v0.0.1 // indirect
	github.com/microcosm-cc/bluemonday v1.0.27 // indirect
	github.com/mitchellh/go-homedir v1.1.0 // indirect
	github.com/muesli/ansi v0.0.0-20230316100256-276c6243b2f6 // indirect
	github.com/muesli/cancelreader v0.2.2 // indirect
	github.com/muesli/mango v0.2.0 // indirect
	github.com/muesli/mango-pflag v0.1.0 // indirect
	github.com/muesli/reflow v0.3.0 // indirect
	github.com/rivo/uniseg v0.4.7 // indirect
	github.com/spf13/pflag v1.0.9 // indirect
	github.com/xo/terminfo v0.0.0-20220910002029-abceb7e1c41e // indirect
	github.com/ysmood/fetchup v0.2.3 // indirect
	github.com/ysmood/goob v0.4.0 // indirect
	github.com/ysmood/got v0.40.0 // indirect
	github.com/ysmood/gson v0.7.3 // indirect
	github.com/ysmood/leakless v0.9.0 // indirect
	github.com/yuin/goldmark v1.7.8 // indirect
	github.com/yuin/goldmark-emoji v1.0.5 // indirect
	golang.org/x/exp v0.0.0-20240719175910-8a7402abbf56 // indirect
	golang.org/x/net v0.47.0 // indirect
	golang.org/x/sync v0.18.0 // indirect
	golang.org/x/sys v0.38.0 // indirect
	golang.org/x/text v0.31.0 // indirect
)<|MERGE_RESOLUTION|>--- conflicted
+++ resolved
@@ -20,16 +20,10 @@
 	github.com/muesli/mango-cobra v1.3.0
 	github.com/muesli/roff v0.1.0
 	github.com/muesli/termenv v0.16.0
-<<<<<<< HEAD
-	github.com/spf13/cobra v1.9.1
-	golang.org/x/crypto v0.40.0
-	golang.org/x/image v0.29.0
-	golang.org/x/term v0.34.0
-=======
 	github.com/spf13/cobra v1.10.1
 	golang.org/x/crypto v0.45.0
+	golang.org/x/image v0.29.0
 	golang.org/x/term v0.37.0
->>>>>>> 1c98b68a
 )
 
 require (
